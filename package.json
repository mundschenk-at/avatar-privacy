--- conflicted
+++ resolved
@@ -1,11 +1,7 @@
 {
   "name": "avatar-privacy",
   "devDependencies": {
-<<<<<<< HEAD
     "autoprefixer": "^9.4.8",
-=======
-    "autoprefixer": "^9.4.5",
->>>>>>> 98bbcb80
     "grunt": "^1.0.3",
     "grunt-cli": "^1.3.2",
     "grunt-composer": "^0.4",
@@ -23,12 +19,8 @@
     "grunt-wp-deploy": "^2.0",
     "jshint-stylish": "^2.2.1",
     "load-grunt-tasks": "^4.0",
-<<<<<<< HEAD
-    "pixrem": "^5.0.0"
-=======
     "node-sass": "^4",
     "pixrem": "^5.0"
->>>>>>> 98bbcb80
   },
   "repository": {
     "type": "git",
