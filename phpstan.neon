#$ composer update --optimize-autoloader
#$ vendor/bin/phpstan analyze

includes:
    # @see https://github.com/phpstan/phpstan-src/blob/master/conf/bleedingEdge.neon
    - phar://phpstan.phar/conf/bleedingEdge.neon
    # Include the WordPress extension
    - vendor/szepeviktor/phpstan-wordpress/extension.neon

parameters:
    level: max
    inferPrivatePropertyTypeFromConstructor: true
    treatPhpDocTypesAsCertain: false
    checkMissingIterableValueType: false
    reportUnmatchedIgnoredErrors: false
    bootstrapFiles:
        # Missing constants, function and class stubs
        - tests/phpstan/constants.php
        - tests/phpstan/external-classes.php
        - tests/phpstan/external-functions.php
    scanFiles:
        - vendor/php-stubs/wp-cli-stubs/wp-cli-stubs.php
    paths:
        - avatar-privacy.php
        - uninstall.php
        - includes/
        - admin/partials/
        - public/partials/
<<<<<<< HEAD
=======
    excludePaths:
        - tests/
>>>>>>> f07f622e
    ignoreErrors:
        # Uses func_get_args()
        - '#^Function apply_filters(_ref_array)? invoked with [34567] parameters, 2 required\.$#'
        # PHPStan does not know GdImage
        - '#^Parameter \#[1-9] \$[a-z_]+ of function [a-z_]+ expects resource, GdImage\|resource given\.$#'
        - '#^Parameter \#[1-9] \$[a-z_]+ of function [a-z_]+ expects resource, resource\|false given\.$#'
        - '#^Parameter \#[1-9] \$[a-z_]+ of function image[a-z_]+ expects GdImage, GdImage\|resource given\.$#'
        - '#^Parameter \#[1-9] \$[a-z_]+ of function image[a-z_]+ expects GdImage, GdImage\|false given\.$#'
        - '#^Method Avatar_Privacy\\Tools\\Images\\PNG::create[a-z_]*\(\) should return GdImage\|resource but returns GdImage\|false\.$#'<|MERGE_RESOLUTION|>--- conflicted
+++ resolved
@@ -26,11 +26,6 @@
         - includes/
         - admin/partials/
         - public/partials/
-<<<<<<< HEAD
-=======
-    excludePaths:
-        - tests/
->>>>>>> f07f622e
     ignoreErrors:
         # Uses func_get_args()
         - '#^Function apply_filters(_ref_array)? invoked with [34567] parameters, 2 required\.$#'
