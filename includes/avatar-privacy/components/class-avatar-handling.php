<?php
/**
 * This file is part of Avatar Privacy.
 *
 * Copyright 2018 Peter Putzer.
 * Copyright 2012-2013 Johannes Freudendahl.
 *
 * This program is free software; you can redistribute it and/or
 * modify it under the terms of the GNU General Public License
 * as published by the Free Software Foundation; either version 2
 * of the License, or (at your option) any later version.
 *
 * This program is distributed in the hope that it will be useful,
 * but WITHOUT ANY WARRANTY; without even the implied warranty of
 * MERCHANTABILITY or FITNESS FOR A PARTICULAR PURPOSE.  See the
 * GNU General Public License for more details.
 *
 * You should have received a copy of the GNU General Public License
 * along with this program; if not, write to the Free Software
 * Foundation, Inc., 51 Franklin Street, Fifth Floor, Boston, MA  02110-1301, USA.
 *
 *  ***
 *
 * @package mundschenk-at/avatar-privacy
 * @license http://www.gnu.org/licenses/gpl-2.0.html
 */

namespace Avatar_Privacy\Components;

use Avatar_Privacy\Core;
use Avatar_Privacy\Settings;

use Avatar_Privacy\Data_Storage\Options;

use Avatar_Privacy\Tools\Images;
use Avatar_Privacy\Tools\Network\Gravatar_Service;

use Avatar_Privacy\Upload_Handlers\User_Avatar_Upload_Handler;

/**
 * Handles the display of avatars in WordPress.
 *
 * @since 1.0.0
 */
class Avatar_Handling implements \Avatar_Privacy\Component {

	/**
	 * The full path to the main plugin file.
	 *
	 * @var   string
	 */
	private $plugin_file;

	/**
	 * The options handler.
	 *
	 * @var Options
	 */
	private $options;

	/**
	 * The core API.
	 *
	 * @var Core
	 */
	private $core;

	/**
	 * The Gravatar network service.
	 *
	 * @var Gravatar_Service
	 */
	private $gravatar;

	/**
	 * Creates a new instance.
	 *
	 * @since 2.0.0 Parameter $gravatar added.
	 *
	 * @param string           $plugin_file The full path to the base plugin file.
	 * @param Core             $core        The core API.
	 * @param Options          $options     The options handler.
	 * @param Gravatar_Service $gravatar    The Gravatar network service.
	 */
	public function __construct( $plugin_file, Core $core, Options $options, Gravatar_Service $gravatar ) {
		$this->plugin_file = $plugin_file;
		$this->core        = $core;
		$this->options     = $options;
		$this->gravatar    = $gravatar;
	}

	/**
	 * Sets up the various hooks for the plugin component.
	 *
	 * @return void
	 */
	public function run() {
		\add_action( 'init', [ $this, 'init' ] );
	}

	/**
	 * Initialize additional plugin hooks.
	 */
	public function init() {
		// New default image display: filter the gravatar image upon display.
		\add_filter( 'pre_get_avatar_data', [ $this, 'get_avatar_data' ], 10, 2 );

		// Generate presets from saved settings.
		$this->enable_presets();
	}

	/**
	 * Enables default filters from the user settings.
	 */
	public function enable_presets() {
		$settings = $this->core->get_settings();

		if ( ! empty( $settings[ Settings::GRAVATAR_USE_DEFAULT ] ) ) {
			// Use priority 9 to allow filters with the default priority to override this consistently.
			\add_filter( 'avatar_privacy_gravatar_use_default', '__return_true', 9, 0 );
		}
	}

	/**
	 * Before displaying an avatar image, checks that displaying the gravatar
	 * for this e-mail address has been enabled (opted-in). Also, if the option
	 * "Don't publish encrypted e-mail addresses for non-members of Gravatar." is
	 * enabled, the function checks if a gravatar is actually available for the
	 * e-mail address. If not, it displays the default image directly.
	 *
	 * @param  array             $args        Arguments passed to get_avatar_data(), after processing.
	 * @param  int|string|object $id_or_email The Gravatar to retrieve. Accepts a user_id, user email, WP_User object, WP_Post object, or WP_Comment object.
	 *
	 * @return array
	 */
	public function get_avatar_data( $args, $id_or_email ) {
		$force_default = ! empty( $args['force_default'] );
		$mimetype      = '';

		// Process the user identifier.
		list( $user_id, $email, $age ) = $this->parse_id_or_email( $id_or_email );

		// Generate the hash.
		$hash = $this->core->get_user_hash( (int) $user_id ) ?: $this->core->get_hash( $email );

		if ( ! $force_default && ! empty( $user_id ) ) {
			// Fetch local avatar from meta and make sure it's properly stzed.
			$args['url'] = $this->get_local_avatar_url( $user_id, $hash, $args['size'] );
			if ( ! empty( $args['url'] ) ) {
				// Great, we have got a local avatar.
				return $args;
			}
		}

		// Prepare filter arguments.
		$filter_args = [
			'default' => $args['default'],
		];

		/**
		 * Filters the default icon URL for the given e-mail.
		 *
		 * @param  string $url   The fallback icon URL (a blank GIF).
		 * @param  string $hash  The hashed mail address.
		 * @param  int    $size  The size of the avatar image in pixels.
		 * @param  array  $args {
		 *     An array of arguments.
		 *
		 *     @type string $default The default icon type.
		 * }
		 */
		$url = \apply_filters( 'avatar_privacy_default_icon_url', \includes_url( 'images/blank.gif' ), $hash, $args['size'], $filter_args );

		// Maybe display a gravatar.
		if ( ! $force_default && $this->should_show_gravatar( $user_id, $email, $id_or_email, $age, $mimetype ) ) {
			if ( empty( $mimetype ) ) {
				$mimetype = Images\Type::PNG_IMAGE;
			}

			// Prepare filter arguments.
			$filter_args = [
				'user_id'  => $user_id,
				'email'    => $email,
				'rating'   => $args['rating'],
				'mimetype' => $mimetype,
			];

			/**
			 * Filters the Gravatar.com URL for the given e-mail.
			 *
			 * @param  string $url   The fallback default icon URL.
			 * @param  string $hash  The hashed mail address.
			 * @param  int    $size  The size of the avatar image in pixels.
			 * @param  array  $args {
			 *     An array of arguments.
			 *
			 *     @type int|false $user_id  A WordPress user ID (or false).
			 *     @type string    $email    The mail address used to generate the identity hash.
			 *     @type string    $rating   The audience rating (e.g. 'g', 'pg', 'r', 'x').
			 *     @type string    $mimetype The expected MIME type of the Gravatar image.
			 * }
			 */
			$url = \apply_filters( 'avatar_privacy_gravatar_icon_url', $url, $hash, $args['size'], $filter_args );
		}

		$args['url'] = $url;

		return $args;
	}

	/**
	 * Determines if we should go for a gravatar.
	 *
	 * @since 2.1.0 Visibility changed to protected.
	 *
	 * @param int|false         $user_id     A WordPress user ID (or false).
	 * @param string            $email       The email address.
	 * @param int|string|object $id_or_email The Gravatar to retrieve. Accepts a user_id, user email, WP_User object, WP_Post object, or WP_Comment object.
	 * @param int               $age         The seconds since the post or comment was first created, or 0 if $id_or_email was not one of these object types.
	 * @param string            $mimetype    The expected MIME type of the gravatar image (if any). Passed by reference.
	 *
	 * @return bool
	 */
	protected function should_show_gravatar( $user_id, $email, $id_or_email, $age, &$mimetype ) {
		// Find out if the user opted into displaying a gravatar.
		$show_gravatar = $this->determine_gravatar_policy( $user_id, $email, $id_or_email );

		// Check if a gravatar exists for the e-mail address.
		if ( $show_gravatar ) {
			/**
			 * Filters whether we check if opting-in users and commenters actually have a Gravatar.com account.
			 *
			 * @param bool      $enable_check Defaults to true.
			 * @param string    $email        The email address.
			 * @param int|false $user_id      A WordPress user ID (or false).
			 */
			if ( \apply_filters( 'avatar_privacy_enable_gravatar_check', true, $email, $user_id ) ) {
				$mimetype      = $this->gravatar->validate( $email, $age );
				$show_gravatar = ! empty( $mimetype );
			}
		}

		return $show_gravatar;
	}

	/**
	 * Parses e-mail address and/or user ID from $id_or_email.
	 *
	 * @since 2.1.0 Visibility changed to protected.
	 *
	 * @param  int|string|object $id_or_email The Gravatar to retrieve. Accepts a user_id, user email, WP_User object, WP_Post object, or WP_Comment object.
	 *
	 * @return array                          The tuple [ $user_id, $email, $age ],
	 */
	protected function parse_id_or_email( $id_or_email ) {
		$user_id = false;
		$email   = '';
		$age     = 0;

		if ( \is_numeric( $id_or_email ) ) {
			$user_id = \absint( $id_or_email );
		} elseif ( \is_string( $id_or_email ) ) {
			// E-mail address.
			$email = $id_or_email;
		} elseif ( $id_or_email instanceof \WP_User ) {
			// User object.
			$user_id = $id_or_email->ID;
			$email   = $id_or_email->user_email;
		} elseif ( $id_or_email instanceof \WP_Post ) {
			// Post object.
			$user_id = (int) $id_or_email->post_author;
			$age     = $this->get_age( $id_or_email->post_date_gmt );
		} elseif ( $id_or_email instanceof \WP_Comment ) {
			list( $user_id, $email, $age ) = $this->parse_comment( $id_or_email );
		}

		if ( ! empty( $user_id ) && empty( $email ) ) {
			$user = \get_user_by( 'ID', $user_id );
<<<<<<< HEAD

			// Prevent warnings when a user ID is invalid (e.g. because a user was deleted directly from the database).
			if ( ! empty( $user ) ) {
				$email = $user->user_email;
=======
			if ( ! empty( $user ) ) {
				$email = $user->user_email;
			} else {
				$user_id = false; // The user ID was invalid.
>>>>>>> de716860
			}
		} elseif ( empty( $user_id ) && ! empty( $email ) ) {
			// Check if anonymous comments "as user" are allowed.
			$user = \get_user_by( 'email', $email );
			if ( ! empty( $user ) && 'true' === $user->get( Core::ALLOW_ANONYMOUS_META_KEY ) ) {
				$user_id = $user->ID;
			}
		}

		/**
		 * Filters the parsed user ID, email address and "object age".
		 *
		 * @param array $parsed_data {
		 *     The information parsed from $id_or_email.
		 *
		 *     @type int|false $user_id The WordPress user ID, or false.
		 *     @type string    $email   The email address.
		 *     @type int       $age     The seconds since the post or comment was first created, or 0 if $id_or_email was not one of these object types.
		 * }
		 * @param int|string|object $id_or_email The Gravatar to retrieve. Accepts a user_id, user email, WP_User object, WP_Post object, or WP_Comment object.
		 */
		return \apply_filters( 'avatar_privacy_parse_id_or_email', [ $user_id, $email, $age ], $id_or_email );
	}

	/**
	 * Parse a WP_Comment object.
	 *
	 * @since 2.1.0 Visibility changed to protected.
	 *
	 * @param  \WP_Comment $comment A comment.
	 *
	 * @return array {
	 *     The information parsed from $id_or_email.
	 *
	 *     @type int|false $user_id The WordPress user ID, or false.
	 *     @type string    $email   The email address.
	 *     @type int       $age     The seconds since the post or comment was first created, or 0 if $id_or_email was not one of these object types.
	 * }
	 */
	protected function parse_comment( \WP_Comment $comment ) {
		/** This filter is documented in wp-includes/pluggable.php */
		$allowed_comment_types = \apply_filters( 'get_avatar_comment_types', [ 'comment' ] );

		if ( ! empty( $comment->comment_type ) && ! \in_array( $comment->comment_type, (array) $allowed_comment_types, true ) ) {
			return [ false, '', 0 ]; // Abort.
		}

		$user_id = false;
		$email   = '';
		$age     = $this->get_age( $comment->comment_date_gmt );
		if ( ! empty( $comment->user_id ) ) {
			$user_id = (int) $comment->user_id;
		} elseif ( ! empty( $comment->comment_author_email ) ) {
			$email = $comment->comment_author_email;
		}

		return [ $user_id, $email, $age ];
	}

	/**
	 * Calculates the age (seconds before now) from a GMT-based date/time string.
	 *
	 * @since 2.1.0
	 *
	 * @param  string $date_gmt A date/time string in the GMT time zone.
	 *
	 * @return int              The age in seconds.
	 */
	protected function get_age( $date_gmt ) {
		return \time() - \mysql2date( 'U', $date_gmt );
	}

	/**
	 * Retrieves a URL pointing to the local avatar image of the appropriate size.
	 *
	 * @since 2.1.0 Visibility changed to protected.
	 *
	 * @param  int    $user_id The user ID.
	 * @param  string $hash    The hashed mail address.
	 * @param  int    $size    The requested avatar size in pixels.
	 *
	 * @return string          The URL, or '' if no local avatar has been set.
	 */
	protected function get_local_avatar_url( $user_id, $hash, $size ) {
		// Bail if we haven't got a valid user ID.
		if ( empty( $user_id ) ) {
			return '';
		}

		// Fetch local avatar from meta and make sure it's properly stzed.
		$url          = '';
		$local_avatar = \get_user_meta( $user_id, User_Avatar_Upload_Handler::USER_META_KEY, true );
		if ( ! empty( $local_avatar['file'] ) && ! empty( $local_avatar['type'] ) ) {
			// Prepare filter arguments.
			$args = [
				'user_id'  => $user_id,
				'avatar'   => $local_avatar['file'],
				'mimetype' => $local_avatar['type'],
			];

			/**
			 * Filters the uploaded avatar URL for the given user.
			 *
			 * @param  string $url   The URL. Default empty.
			 * @param  string $hash  The hashed mail address.
			 * @param  int    $size  The size of the avatar image in pixels.
			 * @param  array  $args {
			 *     An array of arguments.
			 *
			 *     @type int    $user_id  A WordPress user ID.
			 *     @type string $avatar   The full-size avatar image path.
			 *     @type string $mimetype The expected MIME type of the avatar image.
			 * }
			 */
			$url = \apply_filters( 'avatar_privacy_user_avatar_icon_url', '', $hash, $size, $args );
		}

		return $url;
	}

	/**
	 * Determines the gravatar use policy.
	 *
	 * @since 2.1.0 Visibility changed to protected.
	 *
	 * @param  int|false         $user_id     A WordPress user ID (or false).
	 * @param  string            $email       The email address.
	 * @param  int|string|object $id_or_email The Gravatar to retrieve. Can be a user_id, user email, WP_User object, WP_Post object, or WP_Comment object.
	 *
	 * @return bool
	 */
	protected function determine_gravatar_policy( $user_id, $email, $id_or_email ) {
		$show_gravatar = false;
		$use_default   = false;

		if ( ! empty( $user_id ) ) {
			// For users get the value from the usermeta table.
			$meta_value    = \get_user_meta( $user_id, Core::GRAVATAR_USE_META_KEY, true );
			$show_gravatar = 'true' === $meta_value;
			$use_default   = '' === $meta_value;
		} else {
			// For comments get the value from the plugin's table.
			$show_gravatar = $this->core->comment_author_allows_gravatar_use( $email );

			// Don't use the default policy for spam comments.
			if ( ! $show_gravatar && ( ! $id_or_email instanceof \WP_Comment || ( 'spam' !== $id_or_email->comment_approved && 'trash' !== $id_or_email->comment_approved ) ) ) {
				$use_default = ! $this->core->comment_author_has_gravatar_policy( $email );
			}
		}

		if ( $use_default ) {
			/**
			 * Filters the default policy for showing gravatars.
			 *
			 * The result only applies if a user or comment author has not
			 * explicitely set a value for `use_gravatar` (i.e. for comments
			 * created  before the plugin was installed).
			 *
			 * @param  bool              $show        Default false.
			 * @param  int|string|object $id_or_email The Gravatar to retrieve. Can be a user_id, user email, WP_User object, WP_Post object, or WP_Comment object.
			 */
			$show_gravatar = \apply_filters( 'avatar_privacy_gravatar_use_default', false, $id_or_email );
		}

		return $show_gravatar;
	}
}<|MERGE_RESOLUTION|>--- conflicted
+++ resolved
@@ -276,17 +276,12 @@
 
 		if ( ! empty( $user_id ) && empty( $email ) ) {
 			$user = \get_user_by( 'ID', $user_id );
-<<<<<<< HEAD
 
 			// Prevent warnings when a user ID is invalid (e.g. because a user was deleted directly from the database).
-			if ( ! empty( $user ) ) {
-				$email = $user->user_email;
-=======
 			if ( ! empty( $user ) ) {
 				$email = $user->user_email;
 			} else {
 				$user_id = false; // The user ID was invalid.
->>>>>>> de716860
 			}
 		} elseif ( empty( $user_id ) && ! empty( $email ) ) {
 			// Check if anonymous comments "as user" are allowed.
